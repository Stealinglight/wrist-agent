--- conflicted
+++ resolved
@@ -282,15 +282,12 @@
 	circuitBreaker.reset()
 
 	// SECURITY: Never log token values - only log metadata about the cache operation
-<<<<<<< HEAD
 	token := strings.TrimSpace(aws.ToString(output.Parameter.Value))
 	if token == "" {
 		return "", fmt.Errorf("SSM parameter %s returned empty value", tokenParamName)
 	}
 	
-=======
 	token = strings.TrimSpace(aws.ToString(output.Parameter.Value))
->>>>>>> aeff17ef
 	tokenCache.token = token
 	tokenCache.expiration = time.Now().Add(cacheDuration)
 
